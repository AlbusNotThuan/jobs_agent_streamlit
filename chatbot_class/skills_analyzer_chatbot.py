# -*- coding: utf-8 -*-
"""
LinkedIn Jobs Skills Analyzer Chatbot
AI-powered chatbot với tích hợp các tool phân tích skills
"""

import os
from datetime import datetime
from typing import Dict, List, Any, Optional
from google import genai
from google.genai import types
from dotenv import load_dotenv
import sys
import os
# Thêm thư mục gốc vào sys.path để import tools
root_dir = os.path.abspath(os.path.dirname(__file__) + '/../')
if root_dir not in sys.path:
    sys.path.append(root_dir)
from tools.psycopg_query import query_database
from tools.recommender_job import recommend_jobs
from tools.toolbox import (
    plot_skill_trend,
    plot_job_trend,
    create_dummy_line_chart,
    get_top_job_expertises,
    get_top_skills,
)
# Local imports
from .message_manager import MessageManager

# Load environment variables
load_dotenv()
API_KEY = os.getenv("GEMINI_API_KEY")


class SkillsAnalyzerChatbot:
    """
    LinkedIn Jobs Skills Analyzer Chatbot Class
    
    Main chatbot class that handles AI interactions, tool integration,
    and conversation management using the ReAct framework.
    """
    
    def __init__(self, session_id: Optional[str] = None, verbose: bool = True):
        """
        Initialize the Skills Analyzer Chatbot.

        Args:
            session_id (Optional[str]): Optional session ID for conversation continuity.
            verbose (bool): Enable verbose mode to see ReAct thinking process.

        Returns:
            None
        """
        # Initialize Gemini client
        if not API_KEY:
            raise ValueError("GEMINI_API_KEY environment variable is not set")
        
        self.client = genai.Client(api_key=API_KEY)
        
        # Initialize message manager
        self.message_manager = MessageManager(session_id=session_id)
        
        # Session control
        self.session_active = True
        
        # Display settings
        self.verbose_mode = verbose
        self.thought_process_enabled = True
        
        # Thinking configuration for ReAct framework
        self.thinking_budget = 4096  # Token budget for thinking process
        
        # Generation parameters (can be configured)
        self.generation_config = {
            'temperature': 0.1,
            'top_p': 0.8,
            'top_k': 40,
            'max_output_tokens': 4096,
            'response_mime_type': 'text/plain'
        }
        
        # Last messages for reference
        self.last_print_message = None
        self.last_user_message = None
        
        # Load system instruction
        self.system_instruction = self._load_system_instruction()
        
        # Initialize tools
        self._setup_tools()
    
    def _load_system_instruction(self) -> str:
        """
        Load system instruction from markdown file.

        Args:
            None

        Returns:
            str: System instruction string.
        """
        system_instruction_path = os.path.join(
            os.path.dirname(os.path.dirname(os.path.abspath(__file__))), 
            "system_instruction.md"
        )
        
        try:
            with open(system_instruction_path, "r", encoding="utf-8") as f:
                return f.read()
        except Exception as e:
            print(f"⚠️ Could not read system_instruction.md: {e}")
            return "You are a LinkedIn Jobs Skills Analyzer AI Assistant."
    
    def _setup_tools(self) -> None:
        """
        Setup available tools for the chatbot.

        Args:
            None

        Returns:
            None
        """
        # Import tools locally to avoid circular imports
        try:

            
            # Setup core tools for analysis
            self.available_tools = [
                query_database,
<<<<<<< HEAD
                analyze_skill_frequency,
                analyze_job_expertise_frequency,
                create_dummy_line_chart,
                recommend_jobs
=======
                plot_skill_trend,
                plot_job_trend,
                create_dummy_line_chart,
                get_top_job_expertises,
                get_top_skills
>>>>>>> bcb25a27
            ]
            
            # Create tool function mapping for manual execution
            self.tool_functions = {
                'query_database': query_database,
<<<<<<< HEAD
                'analyze_skill_frequency': analyze_skill_frequency,
                'analyze_job_expertise_frequency': analyze_job_expertise_frequency,
                'create_dummy_line_chart': create_dummy_line_chart,
                'recommend_jobs': recommend_jobs
=======
                'plot_skill_trend': plot_skill_trend,
                'plot_job_trend': plot_job_trend,
                'create_dummy_line_chart': create_dummy_line_chart,
                'get_top_job_expertises': get_top_job_expertises,
                'get_top_skills': get_top_skills
>>>>>>> bcb25a27
            }
            
            # Optional: Add code execution tool if needed
            self.code_execution_tool = types.Tool(
                code_execution=types.ToolCodeExecution()
            )
            # Uncomment the line below to include code execution tool
            # self.available_tools.append(self.code_execution_tool)
            
        except ImportError as e:
            print(f"⚠️ Warning: Could not import some tools: {e}")
            # Setup basic tools only - empty list, AI will respond directly
            self.available_tools = []
            self.tool_functions = {}
    
    # =============================================================================
    # PUBLIC INTERFACE METHODS
    # =============================================================================
    
    def new_chat(self, session_id: Optional[str] = None) -> str:
        """
        Start a new chat session.

        Args:
            session_id (Optional[str]): Optional custom session ID.

        Returns:
            str: New session ID.
        """
        # Save current session stats if exists
        if self.message_manager.messages:
            stats = self.message_manager.get_stats()
            print(f"📊 Previous session stats: {stats['total_messages']} messages, {stats['session_duration']}")
        
        # Create new message manager
        self.message_manager = MessageManager(session_id=session_id)
        
        # Reset session state
        self.session_active = True
        self.last_print_message = None
        self.last_user_message = None
        
        new_session_id = self.message_manager.session_id
        print(f"🆕 Started new chat session: {new_session_id}")
        
        return new_session_id
    
    def chat(self, user_message: str) -> Dict[str, Any]:
        """
        Main chat function with ReAct framework using Gemini thinking capabilities.
        Uses a while loop to handle tool calling iteratively.

        Args:
            user_message (str): User's input message.

        Returns:
            Dict[str, Any]: Process sequence containing thoughts, tool calls, results, and final response.
        """
        if not self.session_active:
            return {
                "error": "❌ Session has ended. Please start a new chat session.",
                "process_sequence": [],
                "final_response": "",
                "success": False
            }
        
        # Store user message
        self.last_user_message = user_message
        self.message_manager.add_user_message(user_message)
        
        # Initialize process sequence tracking
        process_sequence = []
        
        try:
            # Prepare conversation history
            conversation_history = self._create_autonomous_prompt(user_message)
            
            # Configure generation with thinking and tools
            config = types.GenerateContentConfig(
                # System and tools
                system_instruction=self.system_instruction,
                tools=self.available_tools,
                tool_config={'function_calling_config': {'mode': 'AUTO'}},
                automatic_function_calling=types.AutomaticFunctionCallingConfig(
                    disable=True
                ),
                # Thinking configuration for ReAct framework
                thinking_config=types.ThinkingConfig(
                    thinking_budget=self.thinking_budget,
                    include_thoughts=True
                ),
                
                # Generation parameters
                temperature=self.generation_config['temperature'],
                top_p=self.generation_config['top_p'],
                top_k=self.generation_config['top_k'],
                max_output_tokens=self.generation_config['max_output_tokens'],
                response_mime_type=self.generation_config['response_mime_type'],
                
                # Safety settings for better tool usage
                safety_settings=[
                    types.SafetySetting(
                        category='HARM_CATEGORY_DANGEROUS_CONTENT',
                        threshold='BLOCK_NONE'
                    )
                ] if hasattr(types, 'SafetySetting') else None
            )
            
            if self.verbose_mode:
                print(f"🧠 Generating response with thinking budget: {self.thinking_budget} tokens...")
            
            # Main loop to handle tool calling
            while True:
                # Generate response with thinking
                response = self.client.models.generate_content(
                    model="gemini-2.5-flash",
                    contents=conversation_history,
                    config=config
                )
                
                candidate = response.candidates[0]
                
                # Process and display response parts for thinking/text
                if candidate.content.parts:
                    for part in candidate.content.parts:
                        if hasattr(part, 'thought') and part.thought:
                            thought_content = part.text if hasattr(part, 'text') else str(part.thought)
                            thought_signature = getattr(part, 'thought_signature', None)
                            
                            thought_step = {
                                "type": "thought",
                                "content": thought_content,
                                "thought_signature": thought_signature,
                                "timestamp": datetime.now().isoformat()
                            }
                            process_sequence.append(thought_step)
                            
                            if self.verbose_mode:
                                print(f"🧠 **THOUGHT:** {thought_content}")
                                if thought_signature:
                                    print(f"   Signature: {thought_signature}")
                                    
                        elif hasattr(part, 'text') and part.text and not hasattr(part, 'function_call'):
                            response_step = {
                                "type": "response",
                                "content": part.text,
                                "timestamp": datetime.now().isoformat()
                            }
                            process_sequence.append(response_step)
                            
                            if self.verbose_mode:
                                print(f"💬 **RESPONSE:** {part.text}")
                
                # Check if there's a function call
                has_function_call = False
                for part in candidate.content.parts:
                    if hasattr(part, 'function_call') and part.function_call:
                        has_function_call = True
                        function_call = part.function_call
                        tool_name = function_call.name
                        tool_args = dict(function_call.args) if function_call.args else {}
                        
                        # Record tool call step
                        tool_call_step = {
                            "type": "tool_call",
                            "tool_name": tool_name,
                            "tool_args": tool_args,
                            "timestamp": datetime.now().isoformat()
                        }
                        process_sequence.append(tool_call_step)
                        if self.verbose_mode:
                            print(f"🛠️  MODEL YÊU CẦU GỌI TOOL: {tool_name}")
                            print(f"Tham số: {tool_args}")
                        
                        # Add model's function call to conversation history
                        conversation_history.append(candidate.content)
                        
                        # Execute the tool function
                        tool_to_run = self.tool_functions.get(tool_name)
                        if tool_to_run:
                            try:
                                tool_result = tool_to_run(**tool_args)
                                
                                # Record tool result step
                                tool_result_step = {
                                    "type": "tool_result",
                                    "tool_name": tool_name,
                                    "result": str(tool_result),
                                    "success": True,
                                    "timestamp": datetime.now().isoformat()
                                }
                                process_sequence.append(tool_result_step)
                                if self.verbose_mode:
                                    print(f"📊 **Tool result:** {tool_result}")
                                
                                # Add tool result to conversation history
                                conversation_history.append(
                                    types.Content(
                                        role="model",
                                        parts=[
                                            types.Part(
                                                function_response=types.FunctionResponse(
                                                    name=tool_name,
                                                    response={'result': str(tool_result)}
                                                )
                                            )
                                        ]
                                    )
                                )
                            except Exception as e:
                                tool_result = f"Lỗi khi thực thi tool {tool_name}: {str(e)}"
                                
                                # Record tool error step
                                tool_error_step = {
                                    "type": "tool_result",
                                    "tool_name": tool_name,
                                    "result": tool_result,
                                    "success": False,
                                    "error": str(e),
                                    "timestamp": datetime.now().isoformat()
                                }
                                process_sequence.append(tool_error_step)
                                
                                print(f"❌ Tool error: {tool_result}")
                        else:
                            tool_result = f"Lỗi: không tìm thấy tool {tool_name}"
                            
                            # Record tool not found step
                            tool_error_step = {
                                "type": "tool_result",
                                "tool_name": tool_name,
                                "result": tool_result,
                                "success": False,
                                "error": "Tool not found",
                                "timestamp": datetime.now().isoformat()
                            }
                            process_sequence.append(tool_error_step)
                            
                            print(f"❌ {tool_result}")
                        
                        # Send tool result back to model
                        conversation_history.append(
                            types.Content(
                                role="model",
                                parts=[
                                    types.Part(
                                        function_response=types.FunctionResponse(
                                            name=tool_name,
                                            response={'result': str(tool_result)}
                                        )
                                    )
                                ]
                            )
                        )
                        break  # Only handle one function call per iteration
                
                # If no function call, return the final answer and exit
                if not has_function_call:
                    if self.verbose_mode:
                        print("🧠 **FINAL RESPONSE:**")
                        print(response.text)
                    final_response = response.text
                    if not final_response:
                        # Extract text from parts if candidate.text is empty
                        text_parts = []
                        for part in candidate.content.parts:
                            if hasattr(part, 'text') and part.text:
                                text_parts.append(part.text)
                        final_response = "\n\n".join(text_parts)
                    
                    # Record final response step
                    final_step = {
                        "type": "final_response",
                        "content": final_response,
                        "timestamp": datetime.now().isoformat()
                    }
                    process_sequence.append(final_step)
                    
                    # Store assistant response
                    self.message_manager.add_assistant_message(
                        final_response,
                        metadata={
                            "model": "gemini-2.5-flash", 
                            "thinking_enabled": True,
                            "thinking_budget": self.thinking_budget,
                            "process_sequence": process_sequence
                        }
                    )
                    
                    return {
                        "process_sequence": process_sequence,
                        "final_response": final_response if final_response else "🤖 No response generated",
                        "success": True,
                        "total_steps": len(process_sequence),
                        "thinking_budget": self.thinking_budget
                    }
            
        except Exception as e:
            error_msg = f"❌ ReAct agent error: {str(e)}"
            print(error_msg)
            self.message_manager.add_system_message(f"Error: {str(e)}")
            
            error_step = {
                "type": "error",
                "content": error_msg,
                "error": str(e),
                "timestamp": datetime.now().isoformat()
            }
            process_sequence.append(error_step)
            
            return {
                "process_sequence": process_sequence,
                "final_response": error_msg,
                "success": False,
                "error": str(e),
                "total_steps": len(process_sequence)
            }
    
    def get_conversation_history(self, limit: Optional[int] = None) -> List[Dict[str, Any]]:
        """
        Get conversation history.

        Args:
            limit (Optional[int]): Maximum number of recent messages to return.

        Returns:
            List[Dict[str, Any]]: List of message dictionaries.
        """
        return self.message_manager.get_messages(limit)
    
    def get_session_stats(self) -> Dict[str, Any]:
        """
        Get current session statistics.

        Args:
            None

        Returns:
            Dict[str, Any]: Dictionary of session statistics.
        """
        return self.message_manager.get_stats()
    
    def save_conversation(self) -> bool:
        """
        Force save current conversation to file.

        Args:
            None

        Returns:
            bool: True if successful, False otherwise.
        """
        try:
            self.message_manager._save_to_file()
            return True
        except Exception as e:
            print(f"❌ Error saving conversation: {e}")
            return False
    
    def load_conversation(self, session_id: str) -> bool:
        """
        Load a previous conversation.

        Args:
            session_id (str): Session ID to load.

        Returns:
            bool: True if successful, False otherwise.
        """
        success = self.message_manager.load_from_file(session_id)
        if success:
            self.session_active = True
            print(f"✅ Loaded conversation: {session_id}")
        return success
    
    def list_conversations(self) -> List[Dict[str, Any]]:
        """
        List all saved conversations.

        Args:
            None

        Returns:
            List[Dict[str, Any]]: List of conversation summaries.
        """
        return self.message_manager.list_conversations()
    
    # =============================================================================
    # CONFIGURATION METHODS
    # =============================================================================
    
    def set_thinking_budget(self, budget: int) -> None:
        """
        Set the thinking budget for ReAct framework.

        Args:
            budget (int): Token budget for thinking process (0-24576).

        Returns:
            None
        """
        if 0 <= budget <= 24576:
            self.thinking_budget = budget
            print(f"🧠 Thinking budget set to: {budget} tokens")
        else:
            print("❌ Thinking budget must be between 0 and 24576 tokens")
    
    def get_thinking_budget(self) -> int:
        """
        Get current thinking budget.

        Returns:
            int: Current thinking budget in tokens.
        """
        return self.thinking_budget
    
    def set_verbose_mode(self, verbose: bool = True) -> None:
        """
        Enable/disable verbose mode to see ReAct thinking process.

        Args:
            verbose (bool): True to enable verbose output, False to disable.

        Returns:
            None
        """
        self.verbose_mode = verbose
        if verbose:
            print("🔊 Verbose mode enabled - You'll see the agent's thinking process")
        else:
            print("🔇 Verbose mode disabled - Only final responses will be shown")
    
    def set_thought_process(self, enabled: bool = True) -> None:
        """
        Enable/disable thought process display.

        Args:
            enabled (bool): True to show thought process, False to hide.

        Returns:
            None
        """
        self.thought_process_enabled = enabled
        if enabled:
            print("🧠 Thought process display enabled")
        else:
            print("🤫 Thought process display disabled")
    
    def configure_generation(
        self,
        temperature: Optional[float] = None,
        top_p: Optional[float] = None,
        top_k: Optional[float] = None,
        max_output_tokens: Optional[int] = None,
        response_mime_type: Optional[str] = None
    ) -> None:
        """
        Configure generation parameters for the AI model.

        Args:
            temperature (Optional[float]): Controls randomness (0.0-1.0). Lower = more focused.
            top_p (Optional[float]): Nucleus sampling threshold (0.0-1.0).
            top_k (Optional[int]): Top-k sampling limit.
            max_output_tokens (Optional[int]): Maximum tokens in response.
            response_mime_type (Optional[str]): MIME type for response format.

        Returns:
            None
        """
        if temperature is not None:
            self.generation_config['temperature'] = temperature
        if top_p is not None:
            self.generation_config['top_p'] = top_p
        if top_k is not None:
            self.generation_config['top_k'] = top_k
        if max_output_tokens is not None:
            self.generation_config['max_output_tokens'] = max_output_tokens
        if response_mime_type is not None:
            self.generation_config['response_mime_type'] = response_mime_type
        
        print(f"🔧 Generation config updated: {self.generation_config}")
    
    def get_generation_config(self) -> Dict[str, Any]:
        """
        Get current generation configuration.

        Args:
            None

        Returns:
            Dict[str, Any]: Current generation configuration.
        """
        return self.generation_config.copy()
    
    def set_generation_preset(self, preset: str) -> None:
        """
        Set generation parameters using predefined presets optimized for thinking and tool usage.

        Args:
            preset (str): Preset name ('creative', 'balanced', 'focused', 'analytical').

        Returns:
            None
        """
        presets = {
            'creative': {
                'temperature': 0.4,
                'top_p': 0.9,
                'top_k': 50,
                'max_output_tokens': 8192,
                'response_mime_type': 'text/plain',
                'thinking_budget': 3072
            },
            'balanced': {
                'temperature': 0.2,
                'top_p': 0.8,
                'top_k': 40,
                'max_output_tokens': 8192,
                'response_mime_type': 'text/plain',
                'thinking_budget': 4096
            },
            'focused': {
                'temperature': 0.1,
                'top_p': 0.7,
                'top_k': 20,
                'max_output_tokens': 8192,
                'response_mime_type': 'text/plain',
                'thinking_budget': 6144
            },
            'analytical': {
                'temperature': 0.05,
                'top_p': 0.6,
                'top_k': 10,
                'max_output_tokens': 8192,
                'response_mime_type': 'text/plain',
                'thinking_budget': 8192
            }
        }
        
        if preset.lower() in presets:
            preset_config = presets[preset.lower()]
            # Update generation config
            for key, value in preset_config.items():
                if key == 'thinking_budget':
                    self.thinking_budget = value
                else:
                    self.generation_config[key] = value
            print(f"🎯 Applied '{preset}' preset:")
            print(f"  Generation: {self.generation_config}")
            print(f"  Thinking budget: {self.thinking_budget} tokens")
        else:
            available = ', '.join(presets.keys())
            print(f"❌ Unknown preset '{preset}'. Available: {available}")
    
    def list_generation_presets(self) -> None:
        """
        List available generation presets with descriptions.

        Args:
            None

        Returns:
            None
        """
        presets_info = {
            'creative': 'High creativity, diverse responses, good for brainstorming',
            'balanced': 'Balanced creativity and focus, good for general use',
            'focused': 'Low randomness, consistent responses, good for analysis',
            'analytical': 'Minimal randomness, precise responses, best for technical analysis'
        }
        
        print("🎯 Available Generation Presets:")
        for preset, description in presets_info.items():
            print(f"  • {preset}: {description}")
    
    def enable_code_execution(self, enable: bool = True) -> None:
        """
        Enable or disable code execution tool.

        Args:
            enable (bool): True to enable code execution, False to disable.

        Returns:
            None
        """
        if not hasattr(self, 'code_execution_tool'):
            self.code_execution_tool = types.Tool(
                code_execution=types.ToolCodeExecution()
            )
        
        if enable:
            if self.code_execution_tool not in self.available_tools:
                self.available_tools.append(self.code_execution_tool)
                print("🐍 Code execution tool enabled")
            else:
                print("🐍 Code execution tool is already enabled")
        else:
            if self.code_execution_tool in self.available_tools:
                self.available_tools.remove(self.code_execution_tool)
                print("🚫 Code execution tool disabled")
            else:
                print("🚫 Code execution tool is already disabled")
    
    def is_code_execution_enabled(self) -> bool:
        """
        Check if code execution tool is enabled.

        Returns:
            bool: True if enabled, False otherwise.
        """
        return hasattr(self, 'code_execution_tool') and self.code_execution_tool in self.available_tools
    
    # =============================================================================
    # PRIVATE HELPER METHODS  
    # =============================================================================
    
    
    def _create_autonomous_prompt(self, user_message: str) -> list:
        """
        Create autonomous prompt as a list of types.Content for Gemini SDK (function calling/multi-turn).

        Args:
            user_message (str): User's input message.

        Returns:
            list: List of types.Content objects for Gemini SDK.
        """
        messages = self.message_manager.get_messages()
        # Đảm bảo message cuối cùng là user_message hiện tại
        if not messages or messages[-1]["role"] != "user" or messages[-1]["content"] != user_message:
            messages = messages + [{"role": "user", "content": user_message, "timestamp": datetime.now().isoformat(), "metadata": {}}]
        # Chuyển thành list types.Content (role, parts=[str])
        content_list = []
        for m in messages:
            # role: "user", "model" (Gemini API yêu cầu "model" thay vì "assistant")
            if m["role"] == "assistant":
                role = "model"
            elif m["role"] == "user":
                role = "user"
            else:
                role = "user"  # Default fallback
            content_list.append(types.Content(role=role, parts=[types.Part(text=m["content"])]))
        return content_list
    
    def __str__(self) -> str:
        """
        String representation of the chatbot.

        Args:
            None

        Returns:
            str: String representation.
        """
        stats = self.get_session_stats()
        return f"SkillsAnalyzerChatbot(session={stats['session_id']}, messages={stats['total_messages']}, active={self.session_active})"
    
    def __repr__(self) -> str:
        """
        Detailed representation of the chatbot.

        Args:
            None

        Returns:
            str: String representation.
        """
        return self.__str__()
<|MERGE_RESOLUTION|>--- conflicted
+++ resolved
@@ -1,828 +1,814 @@
-# -*- coding: utf-8 -*-
-"""
-LinkedIn Jobs Skills Analyzer Chatbot
-AI-powered chatbot với tích hợp các tool phân tích skills
-"""
-
-import os
-from datetime import datetime
-from typing import Dict, List, Any, Optional
-from google import genai
-from google.genai import types
-from dotenv import load_dotenv
-import sys
-import os
-# Thêm thư mục gốc vào sys.path để import tools
-root_dir = os.path.abspath(os.path.dirname(__file__) + '/../')
-if root_dir not in sys.path:
-    sys.path.append(root_dir)
-from tools.psycopg_query import query_database
-from tools.recommender_job import recommend_jobs
-from tools.toolbox import (
-    plot_skill_trend,
-    plot_job_trend,
-    create_dummy_line_chart,
-    get_top_job_expertises,
-    get_top_skills,
-)
-# Local imports
-from .message_manager import MessageManager
-
-# Load environment variables
-load_dotenv()
-API_KEY = os.getenv("GEMINI_API_KEY")
-
-
-class SkillsAnalyzerChatbot:
-    """
-    LinkedIn Jobs Skills Analyzer Chatbot Class
-    
-    Main chatbot class that handles AI interactions, tool integration,
-    and conversation management using the ReAct framework.
-    """
-    
-    def __init__(self, session_id: Optional[str] = None, verbose: bool = True):
-        """
-        Initialize the Skills Analyzer Chatbot.
-
-        Args:
-            session_id (Optional[str]): Optional session ID for conversation continuity.
-            verbose (bool): Enable verbose mode to see ReAct thinking process.
-
-        Returns:
-            None
-        """
-        # Initialize Gemini client
-        if not API_KEY:
-            raise ValueError("GEMINI_API_KEY environment variable is not set")
-        
-        self.client = genai.Client(api_key=API_KEY)
-        
-        # Initialize message manager
-        self.message_manager = MessageManager(session_id=session_id)
-        
-        # Session control
-        self.session_active = True
-        
-        # Display settings
-        self.verbose_mode = verbose
-        self.thought_process_enabled = True
-        
-        # Thinking configuration for ReAct framework
-        self.thinking_budget = 4096  # Token budget for thinking process
-        
-        # Generation parameters (can be configured)
-        self.generation_config = {
-            'temperature': 0.1,
-            'top_p': 0.8,
-            'top_k': 40,
-            'max_output_tokens': 4096,
-            'response_mime_type': 'text/plain'
-        }
-        
-        # Last messages for reference
-        self.last_print_message = None
-        self.last_user_message = None
-        
-        # Load system instruction
-        self.system_instruction = self._load_system_instruction()
-        
-        # Initialize tools
-        self._setup_tools()
-    
-    def _load_system_instruction(self) -> str:
-        """
-        Load system instruction from markdown file.
-
-        Args:
-            None
-
-        Returns:
-            str: System instruction string.
-        """
-        system_instruction_path = os.path.join(
-            os.path.dirname(os.path.dirname(os.path.abspath(__file__))), 
-            "system_instruction.md"
-        )
-        
-        try:
-            with open(system_instruction_path, "r", encoding="utf-8") as f:
-                return f.read()
-        except Exception as e:
-            print(f"⚠️ Could not read system_instruction.md: {e}")
-            return "You are a LinkedIn Jobs Skills Analyzer AI Assistant."
-    
-    def _setup_tools(self) -> None:
-        """
-        Setup available tools for the chatbot.
-
-        Args:
-            None
-
-        Returns:
-            None
-        """
-        # Import tools locally to avoid circular imports
-        try:
-
-            
-            # Setup core tools for analysis
-            self.available_tools = [
-                query_database,
-<<<<<<< HEAD
-                analyze_skill_frequency,
-                analyze_job_expertise_frequency,
-                create_dummy_line_chart,
-                recommend_jobs
-=======
-                plot_skill_trend,
-                plot_job_trend,
-                create_dummy_line_chart,
-                get_top_job_expertises,
-                get_top_skills
->>>>>>> bcb25a27
-            ]
-            
-            # Create tool function mapping for manual execution
-            self.tool_functions = {
-                'query_database': query_database,
-<<<<<<< HEAD
-                'analyze_skill_frequency': analyze_skill_frequency,
-                'analyze_job_expertise_frequency': analyze_job_expertise_frequency,
-                'create_dummy_line_chart': create_dummy_line_chart,
-                'recommend_jobs': recommend_jobs
-=======
-                'plot_skill_trend': plot_skill_trend,
-                'plot_job_trend': plot_job_trend,
-                'create_dummy_line_chart': create_dummy_line_chart,
-                'get_top_job_expertises': get_top_job_expertises,
-                'get_top_skills': get_top_skills
->>>>>>> bcb25a27
-            }
-            
-            # Optional: Add code execution tool if needed
-            self.code_execution_tool = types.Tool(
-                code_execution=types.ToolCodeExecution()
-            )
-            # Uncomment the line below to include code execution tool
-            # self.available_tools.append(self.code_execution_tool)
-            
-        except ImportError as e:
-            print(f"⚠️ Warning: Could not import some tools: {e}")
-            # Setup basic tools only - empty list, AI will respond directly
-            self.available_tools = []
-            self.tool_functions = {}
-    
-    # =============================================================================
-    # PUBLIC INTERFACE METHODS
-    # =============================================================================
-    
-    def new_chat(self, session_id: Optional[str] = None) -> str:
-        """
-        Start a new chat session.
-
-        Args:
-            session_id (Optional[str]): Optional custom session ID.
-
-        Returns:
-            str: New session ID.
-        """
-        # Save current session stats if exists
-        if self.message_manager.messages:
-            stats = self.message_manager.get_stats()
-            print(f"📊 Previous session stats: {stats['total_messages']} messages, {stats['session_duration']}")
-        
-        # Create new message manager
-        self.message_manager = MessageManager(session_id=session_id)
-        
-        # Reset session state
-        self.session_active = True
-        self.last_print_message = None
-        self.last_user_message = None
-        
-        new_session_id = self.message_manager.session_id
-        print(f"🆕 Started new chat session: {new_session_id}")
-        
-        return new_session_id
-    
-    def chat(self, user_message: str) -> Dict[str, Any]:
-        """
-        Main chat function with ReAct framework using Gemini thinking capabilities.
-        Uses a while loop to handle tool calling iteratively.
-
-        Args:
-            user_message (str): User's input message.
-
-        Returns:
-            Dict[str, Any]: Process sequence containing thoughts, tool calls, results, and final response.
-        """
-        if not self.session_active:
-            return {
-                "error": "❌ Session has ended. Please start a new chat session.",
-                "process_sequence": [],
-                "final_response": "",
-                "success": False
-            }
-        
-        # Store user message
-        self.last_user_message = user_message
-        self.message_manager.add_user_message(user_message)
-        
-        # Initialize process sequence tracking
-        process_sequence = []
-        
-        try:
-            # Prepare conversation history
-            conversation_history = self._create_autonomous_prompt(user_message)
-            
-            # Configure generation with thinking and tools
-            config = types.GenerateContentConfig(
-                # System and tools
-                system_instruction=self.system_instruction,
-                tools=self.available_tools,
-                tool_config={'function_calling_config': {'mode': 'AUTO'}},
-                automatic_function_calling=types.AutomaticFunctionCallingConfig(
-                    disable=True
-                ),
-                # Thinking configuration for ReAct framework
-                thinking_config=types.ThinkingConfig(
-                    thinking_budget=self.thinking_budget,
-                    include_thoughts=True
-                ),
-                
-                # Generation parameters
-                temperature=self.generation_config['temperature'],
-                top_p=self.generation_config['top_p'],
-                top_k=self.generation_config['top_k'],
-                max_output_tokens=self.generation_config['max_output_tokens'],
-                response_mime_type=self.generation_config['response_mime_type'],
-                
-                # Safety settings for better tool usage
-                safety_settings=[
-                    types.SafetySetting(
-                        category='HARM_CATEGORY_DANGEROUS_CONTENT',
-                        threshold='BLOCK_NONE'
-                    )
-                ] if hasattr(types, 'SafetySetting') else None
-            )
-            
-            if self.verbose_mode:
-                print(f"🧠 Generating response with thinking budget: {self.thinking_budget} tokens...")
-            
-            # Main loop to handle tool calling
-            while True:
-                # Generate response with thinking
-                response = self.client.models.generate_content(
-                    model="gemini-2.5-flash",
-                    contents=conversation_history,
-                    config=config
-                )
-                
-                candidate = response.candidates[0]
-                
-                # Process and display response parts for thinking/text
-                if candidate.content.parts:
-                    for part in candidate.content.parts:
-                        if hasattr(part, 'thought') and part.thought:
-                            thought_content = part.text if hasattr(part, 'text') else str(part.thought)
-                            thought_signature = getattr(part, 'thought_signature', None)
-                            
-                            thought_step = {
-                                "type": "thought",
-                                "content": thought_content,
-                                "thought_signature": thought_signature,
-                                "timestamp": datetime.now().isoformat()
-                            }
-                            process_sequence.append(thought_step)
-                            
-                            if self.verbose_mode:
-                                print(f"🧠 **THOUGHT:** {thought_content}")
-                                if thought_signature:
-                                    print(f"   Signature: {thought_signature}")
-                                    
-                        elif hasattr(part, 'text') and part.text and not hasattr(part, 'function_call'):
-                            response_step = {
-                                "type": "response",
-                                "content": part.text,
-                                "timestamp": datetime.now().isoformat()
-                            }
-                            process_sequence.append(response_step)
-                            
-                            if self.verbose_mode:
-                                print(f"💬 **RESPONSE:** {part.text}")
-                
-                # Check if there's a function call
-                has_function_call = False
-                for part in candidate.content.parts:
-                    if hasattr(part, 'function_call') and part.function_call:
-                        has_function_call = True
-                        function_call = part.function_call
-                        tool_name = function_call.name
-                        tool_args = dict(function_call.args) if function_call.args else {}
-                        
-                        # Record tool call step
-                        tool_call_step = {
-                            "type": "tool_call",
-                            "tool_name": tool_name,
-                            "tool_args": tool_args,
-                            "timestamp": datetime.now().isoformat()
-                        }
-                        process_sequence.append(tool_call_step)
-                        if self.verbose_mode:
-                            print(f"🛠️  MODEL YÊU CẦU GỌI TOOL: {tool_name}")
-                            print(f"Tham số: {tool_args}")
-                        
-                        # Add model's function call to conversation history
-                        conversation_history.append(candidate.content)
-                        
-                        # Execute the tool function
-                        tool_to_run = self.tool_functions.get(tool_name)
-                        if tool_to_run:
-                            try:
-                                tool_result = tool_to_run(**tool_args)
-                                
-                                # Record tool result step
-                                tool_result_step = {
-                                    "type": "tool_result",
-                                    "tool_name": tool_name,
-                                    "result": str(tool_result),
-                                    "success": True,
-                                    "timestamp": datetime.now().isoformat()
-                                }
-                                process_sequence.append(tool_result_step)
-                                if self.verbose_mode:
-                                    print(f"📊 **Tool result:** {tool_result}")
-                                
-                                # Add tool result to conversation history
-                                conversation_history.append(
-                                    types.Content(
-                                        role="model",
-                                        parts=[
-                                            types.Part(
-                                                function_response=types.FunctionResponse(
-                                                    name=tool_name,
-                                                    response={'result': str(tool_result)}
-                                                )
-                                            )
-                                        ]
-                                    )
-                                )
-                            except Exception as e:
-                                tool_result = f"Lỗi khi thực thi tool {tool_name}: {str(e)}"
-                                
-                                # Record tool error step
-                                tool_error_step = {
-                                    "type": "tool_result",
-                                    "tool_name": tool_name,
-                                    "result": tool_result,
-                                    "success": False,
-                                    "error": str(e),
-                                    "timestamp": datetime.now().isoformat()
-                                }
-                                process_sequence.append(tool_error_step)
-                                
-                                print(f"❌ Tool error: {tool_result}")
-                        else:
-                            tool_result = f"Lỗi: không tìm thấy tool {tool_name}"
-                            
-                            # Record tool not found step
-                            tool_error_step = {
-                                "type": "tool_result",
-                                "tool_name": tool_name,
-                                "result": tool_result,
-                                "success": False,
-                                "error": "Tool not found",
-                                "timestamp": datetime.now().isoformat()
-                            }
-                            process_sequence.append(tool_error_step)
-                            
-                            print(f"❌ {tool_result}")
-                        
-                        # Send tool result back to model
-                        conversation_history.append(
-                            types.Content(
-                                role="model",
-                                parts=[
-                                    types.Part(
-                                        function_response=types.FunctionResponse(
-                                            name=tool_name,
-                                            response={'result': str(tool_result)}
-                                        )
-                                    )
-                                ]
-                            )
-                        )
-                        break  # Only handle one function call per iteration
-                
-                # If no function call, return the final answer and exit
-                if not has_function_call:
-                    if self.verbose_mode:
-                        print("🧠 **FINAL RESPONSE:**")
-                        print(response.text)
-                    final_response = response.text
-                    if not final_response:
-                        # Extract text from parts if candidate.text is empty
-                        text_parts = []
-                        for part in candidate.content.parts:
-                            if hasattr(part, 'text') and part.text:
-                                text_parts.append(part.text)
-                        final_response = "\n\n".join(text_parts)
-                    
-                    # Record final response step
-                    final_step = {
-                        "type": "final_response",
-                        "content": final_response,
-                        "timestamp": datetime.now().isoformat()
-                    }
-                    process_sequence.append(final_step)
-                    
-                    # Store assistant response
-                    self.message_manager.add_assistant_message(
-                        final_response,
-                        metadata={
-                            "model": "gemini-2.5-flash", 
-                            "thinking_enabled": True,
-                            "thinking_budget": self.thinking_budget,
-                            "process_sequence": process_sequence
-                        }
-                    )
-                    
-                    return {
-                        "process_sequence": process_sequence,
-                        "final_response": final_response if final_response else "🤖 No response generated",
-                        "success": True,
-                        "total_steps": len(process_sequence),
-                        "thinking_budget": self.thinking_budget
-                    }
-            
-        except Exception as e:
-            error_msg = f"❌ ReAct agent error: {str(e)}"
-            print(error_msg)
-            self.message_manager.add_system_message(f"Error: {str(e)}")
-            
-            error_step = {
-                "type": "error",
-                "content": error_msg,
-                "error": str(e),
-                "timestamp": datetime.now().isoformat()
-            }
-            process_sequence.append(error_step)
-            
-            return {
-                "process_sequence": process_sequence,
-                "final_response": error_msg,
-                "success": False,
-                "error": str(e),
-                "total_steps": len(process_sequence)
-            }
-    
-    def get_conversation_history(self, limit: Optional[int] = None) -> List[Dict[str, Any]]:
-        """
-        Get conversation history.
-
-        Args:
-            limit (Optional[int]): Maximum number of recent messages to return.
-
-        Returns:
-            List[Dict[str, Any]]: List of message dictionaries.
-        """
-        return self.message_manager.get_messages(limit)
-    
-    def get_session_stats(self) -> Dict[str, Any]:
-        """
-        Get current session statistics.
-
-        Args:
-            None
-
-        Returns:
-            Dict[str, Any]: Dictionary of session statistics.
-        """
-        return self.message_manager.get_stats()
-    
-    def save_conversation(self) -> bool:
-        """
-        Force save current conversation to file.
-
-        Args:
-            None
-
-        Returns:
-            bool: True if successful, False otherwise.
-        """
-        try:
-            self.message_manager._save_to_file()
-            return True
-        except Exception as e:
-            print(f"❌ Error saving conversation: {e}")
-            return False
-    
-    def load_conversation(self, session_id: str) -> bool:
-        """
-        Load a previous conversation.
-
-        Args:
-            session_id (str): Session ID to load.
-
-        Returns:
-            bool: True if successful, False otherwise.
-        """
-        success = self.message_manager.load_from_file(session_id)
-        if success:
-            self.session_active = True
-            print(f"✅ Loaded conversation: {session_id}")
-        return success
-    
-    def list_conversations(self) -> List[Dict[str, Any]]:
-        """
-        List all saved conversations.
-
-        Args:
-            None
-
-        Returns:
-            List[Dict[str, Any]]: List of conversation summaries.
-        """
-        return self.message_manager.list_conversations()
-    
-    # =============================================================================
-    # CONFIGURATION METHODS
-    # =============================================================================
-    
-    def set_thinking_budget(self, budget: int) -> None:
-        """
-        Set the thinking budget for ReAct framework.
-
-        Args:
-            budget (int): Token budget for thinking process (0-24576).
-
-        Returns:
-            None
-        """
-        if 0 <= budget <= 24576:
-            self.thinking_budget = budget
-            print(f"🧠 Thinking budget set to: {budget} tokens")
-        else:
-            print("❌ Thinking budget must be between 0 and 24576 tokens")
-    
-    def get_thinking_budget(self) -> int:
-        """
-        Get current thinking budget.
-
-        Returns:
-            int: Current thinking budget in tokens.
-        """
-        return self.thinking_budget
-    
-    def set_verbose_mode(self, verbose: bool = True) -> None:
-        """
-        Enable/disable verbose mode to see ReAct thinking process.
-
-        Args:
-            verbose (bool): True to enable verbose output, False to disable.
-
-        Returns:
-            None
-        """
-        self.verbose_mode = verbose
-        if verbose:
-            print("🔊 Verbose mode enabled - You'll see the agent's thinking process")
-        else:
-            print("🔇 Verbose mode disabled - Only final responses will be shown")
-    
-    def set_thought_process(self, enabled: bool = True) -> None:
-        """
-        Enable/disable thought process display.
-
-        Args:
-            enabled (bool): True to show thought process, False to hide.
-
-        Returns:
-            None
-        """
-        self.thought_process_enabled = enabled
-        if enabled:
-            print("🧠 Thought process display enabled")
-        else:
-            print("🤫 Thought process display disabled")
-    
-    def configure_generation(
-        self,
-        temperature: Optional[float] = None,
-        top_p: Optional[float] = None,
-        top_k: Optional[float] = None,
-        max_output_tokens: Optional[int] = None,
-        response_mime_type: Optional[str] = None
-    ) -> None:
-        """
-        Configure generation parameters for the AI model.
-
-        Args:
-            temperature (Optional[float]): Controls randomness (0.0-1.0). Lower = more focused.
-            top_p (Optional[float]): Nucleus sampling threshold (0.0-1.0).
-            top_k (Optional[int]): Top-k sampling limit.
-            max_output_tokens (Optional[int]): Maximum tokens in response.
-            response_mime_type (Optional[str]): MIME type for response format.
-
-        Returns:
-            None
-        """
-        if temperature is not None:
-            self.generation_config['temperature'] = temperature
-        if top_p is not None:
-            self.generation_config['top_p'] = top_p
-        if top_k is not None:
-            self.generation_config['top_k'] = top_k
-        if max_output_tokens is not None:
-            self.generation_config['max_output_tokens'] = max_output_tokens
-        if response_mime_type is not None:
-            self.generation_config['response_mime_type'] = response_mime_type
-        
-        print(f"🔧 Generation config updated: {self.generation_config}")
-    
-    def get_generation_config(self) -> Dict[str, Any]:
-        """
-        Get current generation configuration.
-
-        Args:
-            None
-
-        Returns:
-            Dict[str, Any]: Current generation configuration.
-        """
-        return self.generation_config.copy()
-    
-    def set_generation_preset(self, preset: str) -> None:
-        """
-        Set generation parameters using predefined presets optimized for thinking and tool usage.
-
-        Args:
-            preset (str): Preset name ('creative', 'balanced', 'focused', 'analytical').
-
-        Returns:
-            None
-        """
-        presets = {
-            'creative': {
-                'temperature': 0.4,
-                'top_p': 0.9,
-                'top_k': 50,
-                'max_output_tokens': 8192,
-                'response_mime_type': 'text/plain',
-                'thinking_budget': 3072
-            },
-            'balanced': {
-                'temperature': 0.2,
-                'top_p': 0.8,
-                'top_k': 40,
-                'max_output_tokens': 8192,
-                'response_mime_type': 'text/plain',
-                'thinking_budget': 4096
-            },
-            'focused': {
-                'temperature': 0.1,
-                'top_p': 0.7,
-                'top_k': 20,
-                'max_output_tokens': 8192,
-                'response_mime_type': 'text/plain',
-                'thinking_budget': 6144
-            },
-            'analytical': {
-                'temperature': 0.05,
-                'top_p': 0.6,
-                'top_k': 10,
-                'max_output_tokens': 8192,
-                'response_mime_type': 'text/plain',
-                'thinking_budget': 8192
-            }
-        }
-        
-        if preset.lower() in presets:
-            preset_config = presets[preset.lower()]
-            # Update generation config
-            for key, value in preset_config.items():
-                if key == 'thinking_budget':
-                    self.thinking_budget = value
-                else:
-                    self.generation_config[key] = value
-            print(f"🎯 Applied '{preset}' preset:")
-            print(f"  Generation: {self.generation_config}")
-            print(f"  Thinking budget: {self.thinking_budget} tokens")
-        else:
-            available = ', '.join(presets.keys())
-            print(f"❌ Unknown preset '{preset}'. Available: {available}")
-    
-    def list_generation_presets(self) -> None:
-        """
-        List available generation presets with descriptions.
-
-        Args:
-            None
-
-        Returns:
-            None
-        """
-        presets_info = {
-            'creative': 'High creativity, diverse responses, good for brainstorming',
-            'balanced': 'Balanced creativity and focus, good for general use',
-            'focused': 'Low randomness, consistent responses, good for analysis',
-            'analytical': 'Minimal randomness, precise responses, best for technical analysis'
-        }
-        
-        print("🎯 Available Generation Presets:")
-        for preset, description in presets_info.items():
-            print(f"  • {preset}: {description}")
-    
-    def enable_code_execution(self, enable: bool = True) -> None:
-        """
-        Enable or disable code execution tool.
-
-        Args:
-            enable (bool): True to enable code execution, False to disable.
-
-        Returns:
-            None
-        """
-        if not hasattr(self, 'code_execution_tool'):
-            self.code_execution_tool = types.Tool(
-                code_execution=types.ToolCodeExecution()
-            )
-        
-        if enable:
-            if self.code_execution_tool not in self.available_tools:
-                self.available_tools.append(self.code_execution_tool)
-                print("🐍 Code execution tool enabled")
-            else:
-                print("🐍 Code execution tool is already enabled")
-        else:
-            if self.code_execution_tool in self.available_tools:
-                self.available_tools.remove(self.code_execution_tool)
-                print("🚫 Code execution tool disabled")
-            else:
-                print("🚫 Code execution tool is already disabled")
-    
-    def is_code_execution_enabled(self) -> bool:
-        """
-        Check if code execution tool is enabled.
-
-        Returns:
-            bool: True if enabled, False otherwise.
-        """
-        return hasattr(self, 'code_execution_tool') and self.code_execution_tool in self.available_tools
-    
-    # =============================================================================
-    # PRIVATE HELPER METHODS  
-    # =============================================================================
-    
-    
-    def _create_autonomous_prompt(self, user_message: str) -> list:
-        """
-        Create autonomous prompt as a list of types.Content for Gemini SDK (function calling/multi-turn).
-
-        Args:
-            user_message (str): User's input message.
-
-        Returns:
-            list: List of types.Content objects for Gemini SDK.
-        """
-        messages = self.message_manager.get_messages()
-        # Đảm bảo message cuối cùng là user_message hiện tại
-        if not messages or messages[-1]["role"] != "user" or messages[-1]["content"] != user_message:
-            messages = messages + [{"role": "user", "content": user_message, "timestamp": datetime.now().isoformat(), "metadata": {}}]
-        # Chuyển thành list types.Content (role, parts=[str])
-        content_list = []
-        for m in messages:
-            # role: "user", "model" (Gemini API yêu cầu "model" thay vì "assistant")
-            if m["role"] == "assistant":
-                role = "model"
-            elif m["role"] == "user":
-                role = "user"
-            else:
-                role = "user"  # Default fallback
-            content_list.append(types.Content(role=role, parts=[types.Part(text=m["content"])]))
-        return content_list
-    
-    def __str__(self) -> str:
-        """
-        String representation of the chatbot.
-
-        Args:
-            None
-
-        Returns:
-            str: String representation.
-        """
-        stats = self.get_session_stats()
-        return f"SkillsAnalyzerChatbot(session={stats['session_id']}, messages={stats['total_messages']}, active={self.session_active})"
-    
-    def __repr__(self) -> str:
-        """
-        Detailed representation of the chatbot.
-
-        Args:
-            None
-
-        Returns:
-            str: String representation.
-        """
-        return self.__str__()
+# -*- coding: utf-8 -*-
+"""
+LinkedIn Jobs Skills Analyzer Chatbot
+AI-powered chatbot với tích hợp các tool phân tích skills
+"""
+
+import os
+from datetime import datetime
+from typing import Dict, List, Any, Optional
+from google import genai
+from google.genai import types
+from dotenv import load_dotenv
+import sys
+import os
+# Thêm thư mục gốc vào sys.path để import tools
+root_dir = os.path.abspath(os.path.dirname(__file__) + '/../')
+if root_dir not in sys.path:
+    sys.path.append(root_dir)
+from tools.psycopg_query import query_database
+from tools.recommender_job import recommend_jobs
+from tools.toolbox import (
+    plot_skill_trend,
+    plot_job_trend,
+    create_dummy_line_chart,
+    get_top_job_expertises,
+    get_top_skills,
+)
+# Local imports
+from .message_manager import MessageManager
+
+# Load environment variables
+load_dotenv()
+API_KEY = os.getenv("GEMINI_API_KEY")
+
+
+class SkillsAnalyzerChatbot:
+    """
+    LinkedIn Jobs Skills Analyzer Chatbot Class
+    
+    Main chatbot class that handles AI interactions, tool integration,
+    and conversation management using the ReAct framework.
+    """
+    
+    def __init__(self, session_id: Optional[str] = None, verbose: bool = True):
+        """
+        Initialize the Skills Analyzer Chatbot.
+
+        Args:
+            session_id (Optional[str]): Optional session ID for conversation continuity.
+            verbose (bool): Enable verbose mode to see ReAct thinking process.
+
+        Returns:
+            None
+        """
+        # Initialize Gemini client
+        if not API_KEY:
+            raise ValueError("GEMINI_API_KEY environment variable is not set")
+        
+        self.client = genai.Client(api_key=API_KEY)
+        
+        # Initialize message manager
+        self.message_manager = MessageManager(session_id=session_id)
+        
+        # Session control
+        self.session_active = True
+        
+        # Display settings
+        self.verbose_mode = verbose
+        self.thought_process_enabled = True
+        
+        # Thinking configuration for ReAct framework
+        self.thinking_budget = 4096  # Token budget for thinking process
+        
+        # Generation parameters (can be configured)
+        self.generation_config = {
+            'temperature': 0.1,
+            'top_p': 0.8,
+            'top_k': 40,
+            'max_output_tokens': 4096,
+            'response_mime_type': 'text/plain'
+        }
+        
+        # Last messages for reference
+        self.last_print_message = None
+        self.last_user_message = None
+        
+        # Load system instruction
+        self.system_instruction = self._load_system_instruction()
+        
+        # Initialize tools
+        self._setup_tools()
+    
+    def _load_system_instruction(self) -> str:
+        """
+        Load system instruction from markdown file.
+
+        Args:
+            None
+
+        Returns:
+            str: System instruction string.
+        """
+        system_instruction_path = os.path.join(
+            os.path.dirname(os.path.dirname(os.path.abspath(__file__))), 
+            "system_instruction.md"
+        )
+        
+        try:
+            with open(system_instruction_path, "r", encoding="utf-8") as f:
+                return f.read()
+        except Exception as e:
+            print(f"⚠️ Could not read system_instruction.md: {e}")
+            return "You are a LinkedIn Jobs Skills Analyzer AI Assistant."
+    
+    def _setup_tools(self) -> None:
+        """
+        Setup available tools for the chatbot.
+
+        Args:
+            None
+
+        Returns:
+            None
+        """
+        # Import tools locally to avoid circular imports
+        try:
+
+            
+            # Setup core tools for analysis
+            self.available_tools = [
+                query_database,
+                plot_skill_trend,
+                plot_job_trend,
+                create_dummy_line_chart,
+                get_top_job_expertises,
+                get_top_skills
+            ]
+            
+            # Create tool function mapping for manual execution
+            self.tool_functions = {
+                'query_database': query_database,
+                'plot_skill_trend': plot_skill_trend,
+                'plot_job_trend': plot_job_trend,
+                'create_dummy_line_chart': create_dummy_line_chart,
+                'get_top_job_expertises': get_top_job_expertises,
+                'get_top_skills': get_top_skills
+            }
+            
+            # Optional: Add code execution tool if needed
+            self.code_execution_tool = types.Tool(
+                code_execution=types.ToolCodeExecution()
+            )
+            # Uncomment the line below to include code execution tool
+            # self.available_tools.append(self.code_execution_tool)
+            
+        except ImportError as e:
+            print(f"⚠️ Warning: Could not import some tools: {e}")
+            # Setup basic tools only - empty list, AI will respond directly
+            self.available_tools = []
+            self.tool_functions = {}
+    
+    # =============================================================================
+    # PUBLIC INTERFACE METHODS
+    # =============================================================================
+    
+    def new_chat(self, session_id: Optional[str] = None) -> str:
+        """
+        Start a new chat session.
+
+        Args:
+            session_id (Optional[str]): Optional custom session ID.
+
+        Returns:
+            str: New session ID.
+        """
+        # Save current session stats if exists
+        if self.message_manager.messages:
+            stats = self.message_manager.get_stats()
+            print(f"📊 Previous session stats: {stats['total_messages']} messages, {stats['session_duration']}")
+        
+        # Create new message manager
+        self.message_manager = MessageManager(session_id=session_id)
+        
+        # Reset session state
+        self.session_active = True
+        self.last_print_message = None
+        self.last_user_message = None
+        
+        new_session_id = self.message_manager.session_id
+        print(f"🆕 Started new chat session: {new_session_id}")
+        
+        return new_session_id
+    
+    def chat(self, user_message: str) -> Dict[str, Any]:
+        """
+        Main chat function with ReAct framework using Gemini thinking capabilities.
+        Uses a while loop to handle tool calling iteratively.
+
+        Args:
+            user_message (str): User's input message.
+
+        Returns:
+            Dict[str, Any]: Process sequence containing thoughts, tool calls, results, and final response.
+        """
+        if not self.session_active:
+            return {
+                "error": "❌ Session has ended. Please start a new chat session.",
+                "process_sequence": [],
+                "final_response": "",
+                "success": False
+            }
+        
+        # Store user message
+        self.last_user_message = user_message
+        self.message_manager.add_user_message(user_message)
+        
+        # Initialize process sequence tracking
+        process_sequence = []
+        
+        try:
+            # Prepare conversation history
+            conversation_history = self._create_autonomous_prompt(user_message)
+            
+            # Configure generation with thinking and tools
+            config = types.GenerateContentConfig(
+                # System and tools
+                system_instruction=self.system_instruction,
+                tools=self.available_tools,
+                tool_config={'function_calling_config': {'mode': 'AUTO'}},
+                automatic_function_calling=types.AutomaticFunctionCallingConfig(
+                    disable=True
+                ),
+                # Thinking configuration for ReAct framework
+                thinking_config=types.ThinkingConfig(
+                    thinking_budget=self.thinking_budget,
+                    include_thoughts=True
+                ),
+                
+                # Generation parameters
+                temperature=self.generation_config['temperature'],
+                top_p=self.generation_config['top_p'],
+                top_k=self.generation_config['top_k'],
+                max_output_tokens=self.generation_config['max_output_tokens'],
+                response_mime_type=self.generation_config['response_mime_type'],
+                
+                # Safety settings for better tool usage
+                safety_settings=[
+                    types.SafetySetting(
+                        category='HARM_CATEGORY_DANGEROUS_CONTENT',
+                        threshold='BLOCK_NONE'
+                    )
+                ] if hasattr(types, 'SafetySetting') else None
+            )
+            
+            if self.verbose_mode:
+                print(f"🧠 Generating response with thinking budget: {self.thinking_budget} tokens...")
+            
+            # Main loop to handle tool calling
+            while True:
+                # Generate response with thinking
+                response = self.client.models.generate_content(
+                    model="gemini-2.5-flash",
+                    contents=conversation_history,
+                    config=config
+                )
+                
+                candidate = response.candidates[0]
+                
+                # Process and display response parts for thinking/text
+                if candidate.content.parts:
+                    for part in candidate.content.parts:
+                        if hasattr(part, 'thought') and part.thought:
+                            thought_content = part.text if hasattr(part, 'text') else str(part.thought)
+                            thought_signature = getattr(part, 'thought_signature', None)
+                            
+                            thought_step = {
+                                "type": "thought",
+                                "content": thought_content,
+                                "thought_signature": thought_signature,
+                                "timestamp": datetime.now().isoformat()
+                            }
+                            process_sequence.append(thought_step)
+                            
+                            if self.verbose_mode:
+                                print(f"🧠 **THOUGHT:** {thought_content}")
+                                if thought_signature:
+                                    print(f"   Signature: {thought_signature}")
+                                    
+                        elif hasattr(part, 'text') and part.text and not hasattr(part, 'function_call'):
+                            response_step = {
+                                "type": "response",
+                                "content": part.text,
+                                "timestamp": datetime.now().isoformat()
+                            }
+                            process_sequence.append(response_step)
+                            
+                            if self.verbose_mode:
+                                print(f"💬 **RESPONSE:** {part.text}")
+                
+                # Check if there's a function call
+                has_function_call = False
+                for part in candidate.content.parts:
+                    if hasattr(part, 'function_call') and part.function_call:
+                        has_function_call = True
+                        function_call = part.function_call
+                        tool_name = function_call.name
+                        tool_args = dict(function_call.args) if function_call.args else {}
+                        
+                        # Record tool call step
+                        tool_call_step = {
+                            "type": "tool_call",
+                            "tool_name": tool_name,
+                            "tool_args": tool_args,
+                            "timestamp": datetime.now().isoformat()
+                        }
+                        process_sequence.append(tool_call_step)
+                        if self.verbose_mode:
+                            print(f"🛠️  MODEL YÊU CẦU GỌI TOOL: {tool_name}")
+                            print(f"Tham số: {tool_args}")
+                        
+                        # Add model's function call to conversation history
+                        conversation_history.append(candidate.content)
+                        
+                        # Execute the tool function
+                        tool_to_run = self.tool_functions.get(tool_name)
+                        if tool_to_run:
+                            try:
+                                tool_result = tool_to_run(**tool_args)
+                                
+                                # Record tool result step
+                                tool_result_step = {
+                                    "type": "tool_result",
+                                    "tool_name": tool_name,
+                                    "result": str(tool_result),
+                                    "success": True,
+                                    "timestamp": datetime.now().isoformat()
+                                }
+                                process_sequence.append(tool_result_step)
+                                if self.verbose_mode:
+                                    print(f"📊 **Tool result:** {tool_result}")
+                                
+                                # Add tool result to conversation history
+                                conversation_history.append(
+                                    types.Content(
+                                        role="model",
+                                        parts=[
+                                            types.Part(
+                                                function_response=types.FunctionResponse(
+                                                    name=tool_name,
+                                                    response={'result': str(tool_result)}
+                                                )
+                                            )
+                                        ]
+                                    )
+                                )
+                            except Exception as e:
+                                tool_result = f"Lỗi khi thực thi tool {tool_name}: {str(e)}"
+                                
+                                # Record tool error step
+                                tool_error_step = {
+                                    "type": "tool_result",
+                                    "tool_name": tool_name,
+                                    "result": tool_result,
+                                    "success": False,
+                                    "error": str(e),
+                                    "timestamp": datetime.now().isoformat()
+                                }
+                                process_sequence.append(tool_error_step)
+                                
+                                print(f"❌ Tool error: {tool_result}")
+                        else:
+                            tool_result = f"Lỗi: không tìm thấy tool {tool_name}"
+                            
+                            # Record tool not found step
+                            tool_error_step = {
+                                "type": "tool_result",
+                                "tool_name": tool_name,
+                                "result": tool_result,
+                                "success": False,
+                                "error": "Tool not found",
+                                "timestamp": datetime.now().isoformat()
+                            }
+                            process_sequence.append(tool_error_step)
+                            
+                            print(f"❌ {tool_result}")
+                        
+                        # Send tool result back to model
+                        conversation_history.append(
+                            types.Content(
+                                role="model",
+                                parts=[
+                                    types.Part(
+                                        function_response=types.FunctionResponse(
+                                            name=tool_name,
+                                            response={'result': str(tool_result)}
+                                        )
+                                    )
+                                ]
+                            )
+                        )
+                        break  # Only handle one function call per iteration
+                
+                # If no function call, return the final answer and exit
+                if not has_function_call:
+                    if self.verbose_mode:
+                        print("🧠 **FINAL RESPONSE:**")
+                        print(response.text)
+                    final_response = response.text
+                    if not final_response:
+                        # Extract text from parts if candidate.text is empty
+                        text_parts = []
+                        for part in candidate.content.parts:
+                            if hasattr(part, 'text') and part.text:
+                                text_parts.append(part.text)
+                        final_response = "\n\n".join(text_parts)
+                    
+                    # Record final response step
+                    final_step = {
+                        "type": "final_response",
+                        "content": final_response,
+                        "timestamp": datetime.now().isoformat()
+                    }
+                    process_sequence.append(final_step)
+                    
+                    # Store assistant response
+                    self.message_manager.add_assistant_message(
+                        final_response,
+                        metadata={
+                            "model": "gemini-2.5-flash", 
+                            "thinking_enabled": True,
+                            "thinking_budget": self.thinking_budget,
+                            "process_sequence": process_sequence
+                        }
+                    )
+                    
+                    return {
+                        "process_sequence": process_sequence,
+                        "final_response": final_response if final_response else "🤖 No response generated",
+                        "success": True,
+                        "total_steps": len(process_sequence),
+                        "thinking_budget": self.thinking_budget
+                    }
+            
+        except Exception as e:
+            error_msg = f"❌ ReAct agent error: {str(e)}"
+            print(error_msg)
+            self.message_manager.add_system_message(f"Error: {str(e)}")
+            
+            error_step = {
+                "type": "error",
+                "content": error_msg,
+                "error": str(e),
+                "timestamp": datetime.now().isoformat()
+            }
+            process_sequence.append(error_step)
+            
+            return {
+                "process_sequence": process_sequence,
+                "final_response": error_msg,
+                "success": False,
+                "error": str(e),
+                "total_steps": len(process_sequence)
+            }
+    
+    def get_conversation_history(self, limit: Optional[int] = None) -> List[Dict[str, Any]]:
+        """
+        Get conversation history.
+
+        Args:
+            limit (Optional[int]): Maximum number of recent messages to return.
+
+        Returns:
+            List[Dict[str, Any]]: List of message dictionaries.
+        """
+        return self.message_manager.get_messages(limit)
+    
+    def get_session_stats(self) -> Dict[str, Any]:
+        """
+        Get current session statistics.
+
+        Args:
+            None
+
+        Returns:
+            Dict[str, Any]: Dictionary of session statistics.
+        """
+        return self.message_manager.get_stats()
+    
+    def save_conversation(self) -> bool:
+        """
+        Force save current conversation to file.
+
+        Args:
+            None
+
+        Returns:
+            bool: True if successful, False otherwise.
+        """
+        try:
+            self.message_manager._save_to_file()
+            return True
+        except Exception as e:
+            print(f"❌ Error saving conversation: {e}")
+            return False
+    
+    def load_conversation(self, session_id: str) -> bool:
+        """
+        Load a previous conversation.
+
+        Args:
+            session_id (str): Session ID to load.
+
+        Returns:
+            bool: True if successful, False otherwise.
+        """
+        success = self.message_manager.load_from_file(session_id)
+        if success:
+            self.session_active = True
+            print(f"✅ Loaded conversation: {session_id}")
+        return success
+    
+    def list_conversations(self) -> List[Dict[str, Any]]:
+        """
+        List all saved conversations.
+
+        Args:
+            None
+
+        Returns:
+            List[Dict[str, Any]]: List of conversation summaries.
+        """
+        return self.message_manager.list_conversations()
+    
+    # =============================================================================
+    # CONFIGURATION METHODS
+    # =============================================================================
+    
+    def set_thinking_budget(self, budget: int) -> None:
+        """
+        Set the thinking budget for ReAct framework.
+
+        Args:
+            budget (int): Token budget for thinking process (0-24576).
+
+        Returns:
+            None
+        """
+        if 0 <= budget <= 24576:
+            self.thinking_budget = budget
+            print(f"🧠 Thinking budget set to: {budget} tokens")
+        else:
+            print("❌ Thinking budget must be between 0 and 24576 tokens")
+    
+    def get_thinking_budget(self) -> int:
+        """
+        Get current thinking budget.
+
+        Returns:
+            int: Current thinking budget in tokens.
+        """
+        return self.thinking_budget
+    
+    def set_verbose_mode(self, verbose: bool = True) -> None:
+        """
+        Enable/disable verbose mode to see ReAct thinking process.
+
+        Args:
+            verbose (bool): True to enable verbose output, False to disable.
+
+        Returns:
+            None
+        """
+        self.verbose_mode = verbose
+        if verbose:
+            print("🔊 Verbose mode enabled - You'll see the agent's thinking process")
+        else:
+            print("🔇 Verbose mode disabled - Only final responses will be shown")
+    
+    def set_thought_process(self, enabled: bool = True) -> None:
+        """
+        Enable/disable thought process display.
+
+        Args:
+            enabled (bool): True to show thought process, False to hide.
+
+        Returns:
+            None
+        """
+        self.thought_process_enabled = enabled
+        if enabled:
+            print("🧠 Thought process display enabled")
+        else:
+            print("🤫 Thought process display disabled")
+    
+    def configure_generation(
+        self,
+        temperature: Optional[float] = None,
+        top_p: Optional[float] = None,
+        top_k: Optional[float] = None,
+        max_output_tokens: Optional[int] = None,
+        response_mime_type: Optional[str] = None
+    ) -> None:
+        """
+        Configure generation parameters for the AI model.
+
+        Args:
+            temperature (Optional[float]): Controls randomness (0.0-1.0). Lower = more focused.
+            top_p (Optional[float]): Nucleus sampling threshold (0.0-1.0).
+            top_k (Optional[int]): Top-k sampling limit.
+            max_output_tokens (Optional[int]): Maximum tokens in response.
+            response_mime_type (Optional[str]): MIME type for response format.
+
+        Returns:
+            None
+        """
+        if temperature is not None:
+            self.generation_config['temperature'] = temperature
+        if top_p is not None:
+            self.generation_config['top_p'] = top_p
+        if top_k is not None:
+            self.generation_config['top_k'] = top_k
+        if max_output_tokens is not None:
+            self.generation_config['max_output_tokens'] = max_output_tokens
+        if response_mime_type is not None:
+            self.generation_config['response_mime_type'] = response_mime_type
+        
+        print(f"🔧 Generation config updated: {self.generation_config}")
+    
+    def get_generation_config(self) -> Dict[str, Any]:
+        """
+        Get current generation configuration.
+
+        Args:
+            None
+
+        Returns:
+            Dict[str, Any]: Current generation configuration.
+        """
+        return self.generation_config.copy()
+    
+    def set_generation_preset(self, preset: str) -> None:
+        """
+        Set generation parameters using predefined presets optimized for thinking and tool usage.
+
+        Args:
+            preset (str): Preset name ('creative', 'balanced', 'focused', 'analytical').
+
+        Returns:
+            None
+        """
+        presets = {
+            'creative': {
+                'temperature': 0.4,
+                'top_p': 0.9,
+                'top_k': 50,
+                'max_output_tokens': 8192,
+                'response_mime_type': 'text/plain',
+                'thinking_budget': 3072
+            },
+            'balanced': {
+                'temperature': 0.2,
+                'top_p': 0.8,
+                'top_k': 40,
+                'max_output_tokens': 8192,
+                'response_mime_type': 'text/plain',
+                'thinking_budget': 4096
+            },
+            'focused': {
+                'temperature': 0.1,
+                'top_p': 0.7,
+                'top_k': 20,
+                'max_output_tokens': 8192,
+                'response_mime_type': 'text/plain',
+                'thinking_budget': 6144
+            },
+            'analytical': {
+                'temperature': 0.05,
+                'top_p': 0.6,
+                'top_k': 10,
+                'max_output_tokens': 8192,
+                'response_mime_type': 'text/plain',
+                'thinking_budget': 8192
+            }
+        }
+        
+        if preset.lower() in presets:
+            preset_config = presets[preset.lower()]
+            # Update generation config
+            for key, value in preset_config.items():
+                if key == 'thinking_budget':
+                    self.thinking_budget = value
+                else:
+                    self.generation_config[key] = value
+            print(f"🎯 Applied '{preset}' preset:")
+            print(f"  Generation: {self.generation_config}")
+            print(f"  Thinking budget: {self.thinking_budget} tokens")
+        else:
+            available = ', '.join(presets.keys())
+            print(f"❌ Unknown preset '{preset}'. Available: {available}")
+    
+    def list_generation_presets(self) -> None:
+        """
+        List available generation presets with descriptions.
+
+        Args:
+            None
+
+        Returns:
+            None
+        """
+        presets_info = {
+            'creative': 'High creativity, diverse responses, good for brainstorming',
+            'balanced': 'Balanced creativity and focus, good for general use',
+            'focused': 'Low randomness, consistent responses, good for analysis',
+            'analytical': 'Minimal randomness, precise responses, best for technical analysis'
+        }
+        
+        print("🎯 Available Generation Presets:")
+        for preset, description in presets_info.items():
+            print(f"  • {preset}: {description}")
+    
+    def enable_code_execution(self, enable: bool = True) -> None:
+        """
+        Enable or disable code execution tool.
+
+        Args:
+            enable (bool): True to enable code execution, False to disable.
+
+        Returns:
+            None
+        """
+        if not hasattr(self, 'code_execution_tool'):
+            self.code_execution_tool = types.Tool(
+                code_execution=types.ToolCodeExecution()
+            )
+        
+        if enable:
+            if self.code_execution_tool not in self.available_tools:
+                self.available_tools.append(self.code_execution_tool)
+                print("🐍 Code execution tool enabled")
+            else:
+                print("🐍 Code execution tool is already enabled")
+        else:
+            if self.code_execution_tool in self.available_tools:
+                self.available_tools.remove(self.code_execution_tool)
+                print("🚫 Code execution tool disabled")
+            else:
+                print("🚫 Code execution tool is already disabled")
+    
+    def is_code_execution_enabled(self) -> bool:
+        """
+        Check if code execution tool is enabled.
+
+        Returns:
+            bool: True if enabled, False otherwise.
+        """
+        return hasattr(self, 'code_execution_tool') and self.code_execution_tool in self.available_tools
+    
+    # =============================================================================
+    # PRIVATE HELPER METHODS  
+    # =============================================================================
+    
+    
+    def _create_autonomous_prompt(self, user_message: str) -> list:
+        """
+        Create autonomous prompt as a list of types.Content for Gemini SDK (function calling/multi-turn).
+
+        Args:
+            user_message (str): User's input message.
+
+        Returns:
+            list: List of types.Content objects for Gemini SDK.
+        """
+        messages = self.message_manager.get_messages()
+        # Đảm bảo message cuối cùng là user_message hiện tại
+        if not messages or messages[-1]["role"] != "user" or messages[-1]["content"] != user_message:
+            messages = messages + [{"role": "user", "content": user_message, "timestamp": datetime.now().isoformat(), "metadata": {}}]
+        # Chuyển thành list types.Content (role, parts=[str])
+        content_list = []
+        for m in messages:
+            # role: "user", "model" (Gemini API yêu cầu "model" thay vì "assistant")
+            if m["role"] == "assistant":
+                role = "model"
+            elif m["role"] == "user":
+                role = "user"
+            else:
+                role = "user"  # Default fallback
+            content_list.append(types.Content(role=role, parts=[types.Part(text=m["content"])]))
+        return content_list
+    
+    def __str__(self) -> str:
+        """
+        String representation of the chatbot.
+
+        Args:
+            None
+
+        Returns:
+            str: String representation.
+        """
+        stats = self.get_session_stats()
+        return f"SkillsAnalyzerChatbot(session={stats['session_id']}, messages={stats['total_messages']}, active={self.session_active})"
+    
+    def __repr__(self) -> str:
+        """
+        Detailed representation of the chatbot.
+
+        Args:
+            None
+
+        Returns:
+            str: String representation.
+        """
+        return self.__str__()